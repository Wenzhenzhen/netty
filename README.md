--- conflicted
+++ resolved
@@ -39,8 +39,4 @@
 
 - __master__ branch contains code for Netty 4.x
 
-<<<<<<< HEAD
-- __3.2__ branch contains code for Netty v3.x
-=======
-- __3__ branch contains code for Netty 3.x
->>>>>>> 5d01062d
+- __3.2__ branch contains code for Netty 3.x
